--- conflicted
+++ resolved
@@ -43,12 +43,9 @@
 rusqlite = { workspace = true, optional = true }
 tokio-rusqlite = { workspace = true, optional = true }
 spark-connect-rs =  { git = "https://github.com/edmondop/spark-connect-rs.git", rev = "24b8a437af41989bf7594e1606c37f30c134bba2", features = ["tls"], optional = true }
-<<<<<<< HEAD
 odbc-api = { version = "7.0.0", optional = true }
 arrow-odbc = { version = "8.3.0", optional = true }
-=======
 clickhouse-rs = { workspace = true, optional = true }
->>>>>>> 5fb7522b
 
 [features]
 duckdb = ["dep:duckdb", "dep:r2d2"]
@@ -56,10 +53,6 @@
 postgres = ["dep:bb8", "dep:bb8-postgres", "dep:postgres-native-tls", "arrow_sql_gen/postgres", "dep:tokio-postgres"]
 mysql = ["dep:mysql_async", "arrow_sql_gen/mysql"]
 sqlite = ["dep:rusqlite", "dep:tokio-rusqlite", "arrow_sql_gen/sqlite"]
-<<<<<<< HEAD
-databricks = ["dep:spark-connect-rs", "dep:deltalake"]
-odbc = ["dep:odbc-api", "dep:arrow-odbc"]
-=======
 clickhouse = ["dep:clickhouse-rs", "arrow_sql_gen/clickhouse"]
 databricks = ["dep:spark-connect-rs", "dep:deltalake"]
->>>>>>> 5fb7522b
+odbc = ["dep:odbc-api", "dep:arrow-odbc"]